--- conflicted
+++ resolved
@@ -2,41 +2,7 @@
 // Distributed under the MIT software license, see the accompanying
 // file COPYING or http://www.opensource.org/licenses/mit-license.php.
 
-<<<<<<< HEAD
-#include "coins.h"
-
-#include "memusage.h"
-#include "random.h"
-#include "sidechain.h"
-#include "utilstrencodings.h"
-
-#include <assert.h>
-
-/**
- * calculate number of bytes for the bitmask, and its number of non-zero bytes
- * each bit in the bitmask represents the availability of one output, but the
- * availabilities of the first two outputs are encoded separately
- */
-void CCoins::CalcMaskSize(unsigned int &nBytes, unsigned int &nNonzeroBytes) const {
-    unsigned int nLastUsedByte = 0;
-    for (unsigned int b = 0; 2+b*8 < vout.size(); b++) {
-        bool fZero = true;
-        for (unsigned int i = 0; i < 8 && 2+b*8+i < vout.size(); i++) {
-            if (!vout[2+b*8+i].IsNull()) {
-                fZero = false;
-                continue;
-            }
-        }
-        if (!fZero) {
-            nLastUsedByte = b + 1;
-            nNonzeroBytes++;
-        }
-    }
-    nBytes += nLastUsedByte;
-}
-=======
 #include <coins.h>
->>>>>>> 345d7dd8
 
 #include <consensus/consensus.h>
 #include <random.h>
@@ -127,7 +93,17 @@
         bool overwrite = check ? cache.HaveCoin(COutPoint(txid, i)) : fCoinbase;
         // Always set the possible_overwrite flag to AddCoin for coinbase txn, in order to correctly
         // deal with the pre-BIP30 occurrences of duplicate coinbase transactions.
-        cache.AddCoin(COutPoint(txid, i), Coin(tx.vout[i], nHeight, fCoinbase, !tx.criticalData.IsNull()), overwrite);
+        if (tx.criticalData.IsNull()) {
+            cache.AddCoin(COutPoint(txid, i), Coin(tx.vout[i], nHeight, fCoinbase, false), overwrite);
+        } else {
+            uint8_t nSidechain;
+            uint16_t nPrevBlockRef;
+            if (tx.criticalData.IsBMMRequest(nSidechain, nPrevBlockRef)) {
+                cache.AddCoin(COutPoint(txid, i), Coin(tx.vout[i], nHeight, fCoinbase, true, nSidechain, nPrevBlockRef, tx.criticalData.hashCritical), overwrite);
+            } else {
+                cache.AddCoin(COutPoint(txid, i), Coin(tx.vout[i], nHeight, fCoinbase, true), overwrite);
+            }
+        }
     }
 }
 
@@ -275,16 +251,6 @@
             if (!HaveCoin(tx.vin[i].prevout)) {
                 return false;
             }
-<<<<<<< HEAD
-            if (fSidechainInputs) {
-                for (const CTxOut out : coins->vout) {
-                    auto vsf = ValidSidechainField.find(HexStr(out.scriptPubKey));
-                    if (vsf != ValidSidechainField.end()) {
-                          *fSidechainInputs = true;
-                          *nSidechain = vsf->second;
-                          break;
-                    }
-=======
 
             // Optionally check for Sidechain UTXO inputs
             if (fSidechainInputs && nSidechain) {
@@ -295,7 +261,6 @@
                     *fSidechainInputs = true;
                     *nSidechain = vsf->second;
                     break;
->>>>>>> 345d7dd8
                 }
             }
         }
