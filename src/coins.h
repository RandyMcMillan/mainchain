--- conflicted
+++ resolved
@@ -20,11 +20,7 @@
 #include <unordered_map>
 
 /**
-<<<<<<< HEAD
- * Pruned version of CTransaction: only retains metadata and unspent transaction outputs
-=======
  * A UTXO entry.
->>>>>>> 345d7dd8
  *
  * Serialized format:
  * - VARINT((coinbase ? 1 : 0) | (height << 1))
@@ -36,107 +32,36 @@
     //! unspent transaction output
     CTxOut out;
 
-<<<<<<< HEAD
-    //! whether transaction has critical data
-    bool fCriticalData;
-    CCriticalData criticalData;
-
-    //! unspent transaction outputs; spent outputs are .IsNull(); spent outputs at the end of the array are dropped
-    std::vector<CTxOut> vout;
-=======
+    //! at which height this containing transaction was included in the active block chain
+    uint32_t nHeight : 31;
+
     //! whether containing transaction was a coinbase
     unsigned int fCoinBase : 1;
->>>>>>> 345d7dd8
-
-    //! whether containing transaction was a coinbase
+
+    //! whether containing transaction has critical data
     bool fCriticalData;
 
-    //! at which height this containing transaction was included in the active block chain
-    uint32_t nHeight : 31;
-
-<<<<<<< HEAD
-    void FromTx(const CTransaction &tx, int nHeightIn) {
-        fCoinBase = tx.IsCoinBase();
-        fCriticalData = !tx.criticalData.IsNull();
-        if (fCriticalData) {
-            criticalData = tx.criticalData;
-        }
-        vout = tx.vout;
-        nHeight = nHeightIn;
-        nVersion = tx.nVersion;
-        ClearUnspendable();
-    }
-
-    //! construct a CCoins from a CTransaction, at a given height
-    CCoins(const CTransaction &tx, int nHeightIn) {
-        FromTx(tx, nHeightIn);
-    }
-=======
+    //! TODO Memory Only
+    uint8_t nSidechain;
+    uint16_t nPrevBlockRef;
+    uint256 hashCritical;
+
     //! construct a Coin from a CTxOut and height/coinbase information.
-    Coin(CTxOut&& outIn, int nHeightIn, bool fCoinBaseIn, bool fCriticalDataIn) : out(std::move(outIn)), fCoinBase(fCoinBaseIn), fCriticalData(fCriticalDataIn), nHeight(nHeightIn) {}
-    Coin(const CTxOut& outIn, int nHeightIn, bool fCoinBaseIn, bool fCriticalDataIn) : out(outIn), fCoinBase(fCoinBaseIn), fCriticalData(fCriticalDataIn), nHeight(nHeightIn) {}
->>>>>>> 345d7dd8
+    Coin(CTxOut&& outIn, int nHeightIn, bool fCoinBaseIn, bool fCriticalDataIn, uint8_t nSidechainIn = 0, uint16_t nPrevBlockRefIn = 0, uint256 hashCriticalIn = uint256()) : out(std::move(outIn)), nHeight(nHeightIn), fCoinBase(fCoinBaseIn), fCriticalData(fCriticalDataIn), nSidechain(nSidechainIn), nPrevBlockRef(nPrevBlockRefIn), hashCritical(hashCriticalIn) {}
+    Coin(const CTxOut& outIn, int nHeightIn, bool fCoinBaseIn, bool fCriticalDataIn, uint8_t nSidechainIn = 0, uint16_t nPrevBlockRefIn = 0, uint256 hashCriticalIn = uint256()) : out(outIn), nHeight(nHeightIn), fCoinBase(fCoinBaseIn), fCriticalData(fCriticalDataIn), nSidechain(nSidechainIn), nPrevBlockRef(nPrevBlockRefIn), hashCritical(hashCriticalIn) {}
 
     void Clear() {
         out.SetNull();
         fCoinBase = false;
         fCriticalData = false;
-<<<<<<< HEAD
-        criticalData.SetNull();
-        std::vector<CTxOut>().swap(vout);
-=======
->>>>>>> 345d7dd8
+        nSidechain = 0;
+        nPrevBlockRef = 0;
+        hashCritical.SetNull();
         nHeight = 0;
     }
 
     //! empty constructor
-<<<<<<< HEAD
-    CCoins() : fCoinBase(false), fCriticalData(false), criticalData(), vout(0), nHeight(0), nVersion(0) { }
-
-    //!remove spent outputs at the end of vout
-    void Cleanup() {
-        while (vout.size() > 0 && vout.back().IsNull())
-            vout.pop_back();
-        if (vout.empty())
-            std::vector<CTxOut>().swap(vout);
-    }
-
-    void ClearUnspendable() {
-        BOOST_FOREACH(CTxOut &txout, vout) {
-            if (txout.scriptPubKey.IsUnspendable())
-                txout.SetNull();
-        }
-        Cleanup();
-    }
-
-    void swap(CCoins &to) {
-        std::swap(to.fCoinBase, fCoinBase);
-        std::swap(to.fCriticalData, fCriticalData);
-        std::swap(to.criticalData, criticalData);
-        to.vout.swap(vout);
-        std::swap(to.nHeight, nHeight);
-        std::swap(to.nVersion, nVersion);
-    }
-
-    //! equality test
-    friend bool operator==(const CCoins &a, const CCoins &b) {
-         // Empty CCoins objects are always equal.
-         if (a.IsPruned() && b.IsPruned())
-             return true;
-         return a.fCoinBase == b.fCoinBase &&
-                a.fCriticalData == b.fCriticalData &&
-                a.nHeight == b.nHeight &&
-                a.nVersion == b.nVersion &&
-                a.vout == b.vout;
-    }
-    friend bool operator!=(const CCoins &a, const CCoins &b) {
-        return !(a == b);
-    }
-
-    void CalcMaskSize(unsigned int &nBytes, unsigned int &nNonzeroBytes) const;
-=======
-    Coin() : fCoinBase(false), fCriticalData(false), nHeight(0) { }
->>>>>>> 345d7dd8
+    Coin() : nHeight(0), fCoinBase(false), fCriticalData(false), nSidechain(0), nPrevBlockRef(0), hashCritical(uint256()) { }
 
     bool IsCoinBase() const {
         return fCoinBase;
@@ -148,101 +73,27 @@
 
     template<typename Stream>
     void Serialize(Stream &s) const {
-<<<<<<< HEAD
-        unsigned int nMaskSize = 0, nMaskCode = 0;
-        CalcMaskSize(nMaskSize, nMaskCode);
-        bool fFirst = vout.size() > 0 && !vout[0].IsNull();
-        bool fSecond = vout.size() > 1 && !vout[1].IsNull();
-        assert(fFirst || fSecond || nMaskCode);
-        unsigned int nCode = 8*(nMaskCode - (fFirst || fSecond ? 0 : 1)) + (fCoinBase ? 1 : 0) + (fFirst ? 2 : 0) + (fSecond ? 4 : 0);
-        // version
-        ::Serialize(s, VARINT(this->nVersion));
-        // header code
-        ::Serialize(s, VARINT(nCode));
-        // spentness bitmask
-        for (unsigned int b = 0; b<nMaskSize; b++) {
-            unsigned char chAvail = 0;
-            for (unsigned int i = 0; i < 8 && 2+b*8+i < vout.size(); i++)
-                if (!vout[2+b*8+i].IsNull())
-                    chAvail |= (1 << i);
-            ::Serialize(s, chAvail);
-        }
-        // critical data
-        ::Serialize(s, fCriticalData);
-        if (fCriticalData)
-            ::Serialize(s, criticalData);
-
-        // txouts themself
-        for (unsigned int i = 0; i < vout.size(); i++) {
-            if (!vout[i].IsNull())
-                ::Serialize(s, CTxOutCompressor(REF(vout[i])));
-        }
-        // coinbase height
-        ::Serialize(s, VARINT(nHeight));
-=======
         assert(!IsSpent());
         uint32_t code = nHeight * 2 + fCoinBase;
         ::Serialize(s, VARINT(code));
         ::Serialize(s, fCriticalData);
+        ::Serialize(s, VARINT(nSidechain));
+        ::Serialize(s, VARINT(nPrevBlockRef));
+        ::Serialize(s, hashCritical);
         ::Serialize(s, CTxOutCompressor(REF(out)));
->>>>>>> 345d7dd8
     }
 
     template<typename Stream>
     void Unserialize(Stream &s) {
-<<<<<<< HEAD
-        unsigned int nCode = 0;
-        // version
-        ::Unserialize(s, VARINT(this->nVersion));
-        // header code
-        ::Unserialize(s, VARINT(nCode));
-        fCoinBase = nCode & 1;
-        std::vector<bool> vAvail(2, false);
-        vAvail[0] = (nCode & 2) != 0;
-        vAvail[1] = (nCode & 4) != 0;
-        unsigned int nMaskCode = (nCode / 8) + ((nCode & 6) != 0 ? 0 : 1);
-        // spentness bitmask
-        while (nMaskCode > 0) {
-            unsigned char chAvail = 0;
-            ::Unserialize(s, chAvail);
-            for (unsigned int p = 0; p < 8; p++) {
-                bool f = (chAvail & (1 << p)) != 0;
-                vAvail.push_back(f);
-            }
-            if (chAvail != 0)
-                nMaskCode--;
-        }
-
-        // critical data
-        ::Unserialize(s, fCriticalData);
-        if (fCriticalData)
-            ::Unserialize(s, criticalData);
-
-        // txouts themself
-        vout.assign(vAvail.size(), CTxOut());
-        for (unsigned int i = 0; i < vAvail.size(); i++) {
-            if (vAvail[i])
-                ::Unserialize(s, REF(CTxOutCompressor(vout[i])));
-        }
-        // coinbase height
-        ::Unserialize(s, VARINT(nHeight));
-        Cleanup();
-    }
-
-    //! mark a vout spent
-    bool Spend(uint32_t nPos);
-
-    //! check whether a particular output is still available
-    bool IsAvailable(unsigned int nPos) const {
-        return (nPos < vout.size() && !vout[nPos].IsNull());
-=======
         uint32_t code = 0;
         ::Unserialize(s, VARINT(code));
         nHeight = code >> 1;
         fCoinBase = code & 1;
         ::Unserialize(s, fCriticalData);
+        ::Unserialize(s, VARINT(nSidechain));
+        ::Unserialize(s, VARINT(nPrevBlockRef));
+        ::Unserialize(s, hashCritical);
         ::Unserialize(s, REF(CTxOutCompressor(out)));
->>>>>>> 345d7dd8
     }
 
     bool IsSpent() const {
@@ -370,31 +221,6 @@
 };
 
 
-<<<<<<< HEAD
-class CCoinsViewCache;
-
-/**
- * A reference to a mutable cache entry. Encapsulating it allows us to run
- *  cleanup code after the modification is finished, and keeping track of
- *  concurrent modifications.
- */
-class CCoinsModifier
-{
-private:
-    CCoinsViewCache& cache;
-    CCoinsMap::iterator it;
-    size_t cachedCoinUsage; // Cached memory usage of the CCoins object before modification
-    CCoinsModifier(CCoinsViewCache& cache_, CCoinsMap::iterator it_, size_t usage);
-
-public:
-    CCoins* operator->() { return &it->second.coins; }
-    CCoins& operator*() { return it->second.coins; }
-    ~CCoinsModifier();
-    friend class CCoinsViewCache;
-};
-
-=======
->>>>>>> 345d7dd8
 /** CCoinsView that adds a memory cache for transactions to another CCoinsView */
 class CCoinsViewCache : public CCoinsViewBacked
 {
@@ -488,22 +314,9 @@
      */
     CAmount GetValueIn(const CTransaction& tx) const;
 
-<<<<<<< HEAD
-    /**
-     * Check whether all prevouts of the transaction are present in
-     * the UTXO set represented by this view. Optionally return whether
-     * or not any sidechain UTXO inputs are in the tx.
-     */
-    bool HaveInputs(const CTransaction& tx, bool* fSidechainInputs = NULL, uint8_t* nSidechain = NULL) const;
-
-    const CTxOut &GetOutputFor(const CTxIn& input) const;
-
-    friend class CCoinsModifier;
-=======
     //! Check whether all prevouts of the transaction are present in the UTXO set represented by this view
     // Optionally return whether or not any sidechain UTXO inputs are spent by the tx.
     bool HaveInputs(const CTransaction& tx, bool* fSidechainInputs = NULL, uint8_t* nSidechain = NULL) const;
->>>>>>> 345d7dd8
 
 private:
     CCoinsMap::iterator FetchCoin(const COutPoint &outpoint) const;
