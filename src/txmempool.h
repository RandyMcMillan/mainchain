--- conflicted
+++ resolved
@@ -71,11 +71,7 @@
     int64_t nTime;             //!< Local time when entering the mempool
     unsigned int entryHeight;  //!< Chain height when entering the mempool
     bool spendsCoinbase;       //!< keep track of transactions that spend a coinbase
-<<<<<<< HEAD
-    bool spendsBMMRequest;       //!< keep track of transactions that spend a BMM h* request
-=======
     bool spendsCriticalData;   //!< keep track of transactions that spend a critical data request
->>>>>>> 345d7dd8
     int64_t sigOpCost;         //!< Total sigop cost
     int64_t feeDelta;          //!< Used for determining the priority of the transaction for mining in a block
     LockPoints lockPoints;     //!< Track the height and time at which tx was final
@@ -97,11 +93,7 @@
     CTxMemPoolEntry(const CTransactionRef& _tx, const CAmount& _nFee,
                     int64_t _nTime, unsigned int _entryHeight,
                     bool spendsCoinbase,
-<<<<<<< HEAD
-                    bool spendsBMMRequest,
-=======
                     bool spendsCriticalData,
->>>>>>> 345d7dd8
                     int64_t nSigOpsCost, LockPoints lp);
 
     const CTransaction& GetTx() const { return *this->tx; }
@@ -131,11 +123,7 @@
     CAmount GetModFeesWithDescendants() const { return nModFeesWithDescendants; }
 
     bool GetSpendsCoinbase() const { return spendsCoinbase; }
-<<<<<<< HEAD
-    bool GetSpendsBMMRequest() const { return spendsBMMRequest; }
-=======
     bool GetSpendsCriticalData() const { return spendsCriticalData; }
->>>>>>> 345d7dd8
 
     uint64_t GetCountWithAncestors() const { return nCountWithAncestors; }
     uint64_t GetSizeWithAncestors() const { return nSizeWithAncestors; }
