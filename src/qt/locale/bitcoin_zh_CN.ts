<?xml version="1.0" encoding="utf-8"?>
<!DOCTYPE TS>
<TS version="2.0" language="zh_CN">
<defaultcodec>UTF-8</defaultcodec>
<context>
    <name>AboutDialog</name>
    <message>
        <location filename="../forms/aboutdialog.ui" line="14"/>
        <source>About Bitcoin</source>
        <translation>关于比特币</translation>
    </message>
    <message>
        <location filename="../forms/aboutdialog.ui" line="53"/>
        <source>&lt;b&gt;Bitcoin&lt;/b&gt; version</source>
        <translation>&lt;b&gt;比特币&lt;/b&gt;版本</translation>
    </message>
    <message>
        <location filename="../forms/aboutdialog.ui" line="85"/>
        <source>Copyright © 2009-2012 Bitcoin Developers

This is experimental software.

Distributed under the MIT/X11 software license, see the accompanying file license.txt or http://www.opensource.org/licenses/mit-license.php.

This product includes software developed by the OpenSSL Project for use in the OpenSSL Toolkit (http://www.openssl.org/) and cryptographic software written by Eric Young (eay@cryptsoft.com) and UPnP software written by Thomas Bernard.</source>
        <translation>版权归比特币开发者所有  © 2009-2012

这是一个实验性软件。

Distributed under the MIT/X11 software license, see the accompanying file license.txt or http://www.opensource.org/licenses/mit-license.php.

This product includes software developed by the OpenSSL Project for use in the OpenSSL Toolkit (http://www.openssl.org/) and cryptographic software written by Eric Young (eay@cryptsoft.com) and UPnP software written by Thomas Bernard.</translation>
    </message>
</context>
<context>
    <name>AddressBookPage</name>
    <message>
        <location filename="../forms/addressbookpage.ui" line="14"/>
        <source>Address Book</source>
        <translation>地址簿</translation>
    </message>
    <message>
        <location filename="../forms/addressbookpage.ui" line="20"/>
        <source>These are your Bitcoin addresses for receiving payments.  You may want to give a different one to each sender so you can keep track of who is paying you.</source>
        <translation>这些是你接受支付的比特币地址。当支付时你可以给出不同的地址，以便追踪不同的支付者。</translation>
    </message>
    <message>
        <location filename="../forms/addressbookpage.ui" line="33"/>
        <source>Double-click to edit address or label</source>
        <translation>双击以编辑地址或标签</translation>
    </message>
    <message>
        <location filename="../forms/addressbookpage.ui" line="57"/>
        <source>Create a new address</source>
        <translation>创建新地址</translation>
    </message>
    <message>
        <location filename="../forms/addressbookpage.ui" line="60"/>
        <source>&amp;New Address...</source>
        <translation>&amp;新地址...</translation>
    </message>
    <message>
        <location filename="../forms/addressbookpage.ui" line="71"/>
        <source>Copy the currently selected address to the system clipboard</source>
        <translation>复制当前选中地址到系统剪贴板</translation>
    </message>
    <message>
        <location filename="../forms/addressbookpage.ui" line="74"/>
        <source>&amp;Copy to Clipboard</source>
        <translation>&amp;复制到剪贴板</translation>
    </message>
    <message>
        <location filename="../forms/addressbookpage.ui" line="85"/>
        <source>Show &amp;QR Code</source>
        <translation>显示二维码</translation>
    </message>
    <message>
        <location filename="../forms/addressbookpage.ui" line="96"/>
        <source>Sign a message to prove you own this address</source>
        <translation>发送签名消息以证明您是该比特币地址的拥有者</translation>
    </message>
    <message>
        <location filename="../forms/addressbookpage.ui" line="99"/>
        <source>Sign &amp;Message</source>
        <translation>发送签名 &amp;消息</translation>
    </message>
    <message>
        <location filename="../forms/addressbookpage.ui" line="113"/>
        <source>&amp;Delete</source>
        <translation>&amp;删除</translation>
    </message>
    <message>
        <location filename="../forms/addressbookpage.ui" line="110"/>
        <source>Delete the currently selected address from the list. Only sending addresses can be deleted.</source>
        <translation>从列表中删除当前选中地址。只有发送地址可以被删除。</translation>
    </message>
    <message>
        <location filename="../addressbookpage.cpp" line="61"/>
        <source>Copy address</source>
        <translation>复制地址</translation>
    </message>
    <message>
        <location filename="../addressbookpage.cpp" line="62"/>
        <source>Copy label</source>
        <translation>复制标签</translation>
    </message>
    <message>
        <location filename="../addressbookpage.cpp" line="63"/>
        <source>Edit</source>
        <translation>编辑</translation>
    </message>
    <message>
        <location filename="../addressbookpage.cpp" line="64"/>
        <source>Delete</source>
        <translation>删除</translation>
    </message>
    <message>
        <location filename="../addressbookpage.cpp" line="278"/>
        <source>Export Address Book Data</source>
        <translation>导出地址簿数据</translation>
    </message>
    <message>
        <location filename="../addressbookpage.cpp" line="292"/>
        <source>Could not write to file %1.</source>
        <translation>无法写入文件 %1。</translation>
    </message>
    <message>
        <location filename="../addressbookpage.cpp" line="292"/>
        <source>Error exporting</source>
        <translation>导出错误</translation>
    </message>
    <message>
        <location filename="../addressbookpage.cpp" line="279"/>
        <source>Comma separated file (*.csv)</source>
        <translation>逗号分隔文件 (*.csv)</translation>
    </message>
</context>
<context>
    <name>AddressTableModel</name>
    <message>
        <location filename="../addresstablemodel.cpp" line="78"/>
        <source>Label</source>
        <translation>标签</translation>
    </message>
    <message>
        <location filename="../addresstablemodel.cpp" line="114"/>
        <source>(no label)</source>
        <translation>(没有标签)</translation>
    </message>
    <message>
        <location filename="../addresstablemodel.cpp" line="78"/>
        <source>Address</source>
        <translation>地址</translation>
    </message>
</context>
<context>
    <name>AskPassphraseDialog</name>
    <message>
        <location filename="../forms/askpassphrasedialog.ui" line="26"/>
        <source>Dialog</source>
        <translation>会话</translation>
    </message>
    <message>
        <location filename="../askpassphrasedialog.cpp" line="35"/>
        <source>Encrypt wallet</source>
        <translation>加密钱包</translation>
    </message>
    <message>
        <location filename="../askpassphrasedialog.cpp" line="46"/>
        <source>This operation needs your wallet passphrase to decrypt the wallet.</source>
        <translation>该操作需要您首先使用口令解密钱包。</translation>
    </message>
    <message>
        <location filename="../forms/askpassphrasedialog.ui" line="75"/>
        <source>Repeat new passphrase</source>
        <translation>重复新口令</translation>
    </message>
    <message>
        <location filename="../askpassphrasedialog.cpp" line="111"/>
        <location filename="../askpassphrasedialog.cpp" line="169"/>
        <source>Wallet encrypted</source>
        <translation>钱包已加密</translation>
    </message>
    <message>
        <location filename="../askpassphrasedialog.cpp" line="43"/>
        <source>Unlock wallet</source>
        <translation>解锁钱包</translation>
    </message>
    <message>
        <location filename="../forms/askpassphrasedialog.ui" line="47"/>
        <source>Enter passphrase</source>
        <translation>输入口令</translation>
    </message>
    <message>
        <location filename="../forms/askpassphrasedialog.ui" line="61"/>
        <source>New passphrase</source>
        <translation>新口令</translation>
    </message>
    <message>
        <location filename="../askpassphrasedialog.cpp" line="38"/>
        <source>This operation needs your wallet passphrase to unlock the wallet.</source>
        <translation>该操作需要您首先使用口令解锁钱包。</translation>
    </message>
    <message>
        <location filename="../forms/askpassphrasedialog.ui" line="94"/>
        <source>TextLabel</source>
        <translation>文本标签</translation>
    </message>
    <message>
        <location filename="../askpassphrasedialog.cpp" line="113"/>
        <source>Bitcoin will close now to finish the encryption process. Remember that encrypting your wallet cannot fully protect your bitcoins from being stolen by malware infecting your computer.</source>
        <translation>将关闭软件以完成加密过程。 请您谨记：钱包加密并不是万能的，电脑中毒，您的比特币还是有可能丢失。</translation>
    </message>
    <message>
<<<<<<< HEAD
        <location filename="../askpassphrasedialog.cpp" line="102"/>
        <source>WARNING: If you encrypt your wallet and lose your passphrase, you will &lt;b&gt;LOSE ALL OF YOUR BITCOINS&lt;/b&gt;!
Are you sure you wish to encrypt your wallet?</source>
        <translation>警告：如果您加密了您的钱包之后忘记了口令，您将会&lt;b&gt;失去所有的比特币&lt;/b&gt;！
确定要加密钱包吗？</translation>
    </message>
    <message>
        <location filename="../askpassphrasedialog.cpp" line="156"/>
        <source>Wallet decryption failed</source>
        <translation>钱包解密失败。</translation>
=======
        <location filename="../askpassphrasedialog.cpp" line="117"/>
        <source>IMPORTANT: Any previous backups you have made of your wallet file should be replaced with the newly generated, encrypted wallet file. For security reasons, previous backups of the unencrypted wallet file will become useless as soon as you start using the new, encrypted wallet.</source>
        <translation>重要提示：您以前备份的钱包文件应该替换成最新生成的加密钱包文件（重新备份）。从安全性上考虑，您以前备份的未加密的钱包文件，在您使用新的加密钱包后将无效，请重新备份。</translation>
>>>>>>> f9d1d138
    </message>
    <message>
        <location filename="../askpassphrasedialog.cpp" line="126"/>
        <location filename="../askpassphrasedialog.cpp" line="133"/>
        <location filename="../askpassphrasedialog.cpp" line="175"/>
        <location filename="../askpassphrasedialog.cpp" line="181"/>
        <source>Wallet encryption failed</source>
        <translation>钱包加密失败</translation>
    </message>
    <message>
        <location filename="../askpassphrasedialog.cpp" line="34"/>
        <source>Enter the new passphrase to the wallet.&lt;br/&gt;Please use a passphrase of &lt;b&gt;10 or more random characters&lt;/b&gt;, or &lt;b&gt;eight or more words&lt;/b&gt;.</source>
        <translation>输入钱包的新口令。&lt;br/&gt;使用的口令请至少包含&lt;b&gt;10个以上随机字符&lt;/&gt;，或者是&lt;b&gt;8个以上的单词&lt;/b&gt;。</translation>
    </message>
    <message>
        <location filename="../askpassphrasedialog.cpp" line="55"/>
        <source>Enter the old and new passphrase to the wallet.</source>
        <translation>请输入钱包的旧口令与新口令。</translation>
    </message>
    <message>
        <location filename="../askpassphrasedialog.cpp" line="101"/>
        <source>Confirm wallet encryption</source>
        <translation>确认加密钱包</translation>
    </message>
    <message>
        <location filename="../askpassphrasedialog.cpp" line="117"/>
        <source>IMPORTANT: Any previous backups you have made of your wallet file should be replaced with the newly generated, encrypted wallet file. For security reasons, previous backups of the unencrypted wallet file will become useless as soon as you start using the new, encrypted wallet.</source>
        <translation type="unfinished"></translation>
    </message>
    <message>
        <location filename="../askpassphrasedialog.cpp" line="134"/>
        <location filename="../askpassphrasedialog.cpp" line="182"/>
        <source>The supplied passphrases do not match.</source>
        <translation>口令不匹配。</translation>
    </message>
    <message>
        <location filename="../askpassphrasedialog.cpp" line="145"/>
        <source>Wallet unlock failed</source>
        <translation>钱包解锁失败</translation>
    </message>
    <message>
        <location filename="../askpassphrasedialog.cpp" line="217"/>
        <location filename="../askpassphrasedialog.cpp" line="241"/>
        <source>Warning: The Caps Lock key is on.</source>
        <translation>警告：大写锁定键CapsLock开启</translation>
    </message>
    <message>
        <location filename="../askpassphrasedialog.cpp" line="127"/>
        <source>Wallet encryption failed due to an internal error. Your wallet was not encrypted.</source>
        <translation>由于一个本地错误，加密钱包操作已经失败。您的钱包没有被加密。</translation>
    </message>
    <message>
        <location filename="../askpassphrasedialog.cpp" line="170"/>
        <source>Wallet passphrase was successfully changed.</source>
        <translation>钱包口令修改成功</translation>
    </message>
    <message>
        <location filename="../askpassphrasedialog.cpp" line="54"/>
        <source>Change passphrase</source>
        <translation>修改口令</translation>
    </message>
    <message>
        <location filename="../askpassphrasedialog.cpp" line="146"/>
        <location filename="../askpassphrasedialog.cpp" line="157"/>
        <location filename="../askpassphrasedialog.cpp" line="176"/>
        <source>The passphrase entered for the wallet decryption was incorrect.</source>
        <translation>用于解密钱包的口令不正确。</translation>
    </message>
    <message>
        <location filename="../askpassphrasedialog.cpp" line="51"/>
        <source>Decrypt wallet</source>
        <translation>解密钱包</translation>
    </message>
</context>
<context>
    <name>BitcoinGUI</name>
    <message>
        <location filename="../bitcoingui.cpp" line="187"/>
        <source>&amp;Overview</source>
        <translation>&amp;概况</translation>
    </message>
    <message>
        <location filename="../bitcoingui.cpp" line="188"/>
        <source>Show general overview of wallet</source>
        <translation>显示钱包概况</translation>
    </message>
    <message>
        <location filename="../bitcoingui.cpp" line="211"/>
        <source>&amp;Send coins</source>
        <translation>&amp;发送货币</translation>
    </message>
    <message>
        <location filename="../bitcoingui.cpp" line="217"/>
        <source>Sign &amp;message</source>
        <translation>发送签名 &amp;消息</translation>
    </message>
    <message>
        <location filename="../bitcoingui.cpp" line="241"/>
        <source>&amp;About %1</source>
        <translation>&amp;关于 %1</translation>
    </message>
    <message>
        <location filename="../bitcoingui.cpp" line="244"/>
        <source>About &amp;Qt</source>
        <translation>关于 &amp;Qt</translation>
    </message>
    <message>
        <location filename="../bitcoingui.cpp" line="248"/>
        <source>Modify configuration options for bitcoin</source>
        <translation>修改比特币配置选项</translation>
    </message>
    <message>
        <location filename="../bitcoingui.cpp" line="251"/>
        <source>Show the Bitcoin window</source>
        <translation>显示比特币窗口</translation>
    </message>
    <message>
        <location filename="../bitcoingui.cpp" line="257"/>
        <source>&amp;Backup Wallet</source>
        <translation>&amp;备份钱包</translation>
    </message>
    <message>
        <location filename="../bitcoingui.cpp" line="649"/>
        <source>Incoming transaction</source>
        <translation>流入交易</translation>
    </message>
    <message>
        <location filename="../bitcoingui.cpp" line="806"/>
        <source>Backup Wallet</source>
        <translation>备份钱包</translation>
    </message>
    <message>
        <location filename="../bitcoingui.cpp" line="806"/>
        <source>Wallet Data (*.dat)</source>
        <translation>钱包文件(*.dat)</translation>
    </message>
    <message>
        <location filename="../bitcoingui.cpp" line="200"/>
        <source>Edit the list of stored addresses and labels</source>
        <translation>修改存储的地址和标签列表</translation>
    </message>
    <message>
        <location filename="../bitcoingui.cpp" line="205"/>
        <source>&amp;Receive coins</source>
        <translation>&amp;收款地址</translation>
    </message>
    <message>
        <location filename="../bitcoingui.cpp" line="146"/>
        <location filename="../bitcoingui.cpp" line="478"/>
        <source>Synchronizing with network...</source>
        <translation>正在与网络同步...</translation>
    </message>
    <message>
        <location filename="../bitcoingui.cpp" line="149"/>
        <source>Block chain synchronization in progress</source>
        <translation>正在同步区域锁链</translation>
    </message>
    <message>
        <location filename="../bitcoingui.cpp" line="193"/>
        <source>&amp;Transactions</source>
        <translation>&amp;交易记录</translation>
    </message>
    <message>
        <location filename="../bitcoingui.cpp" line="194"/>
        <source>Browse transaction history</source>
        <translation>查看交易历史</translation>
    </message>
    <message>
        <location filename="../bitcoingui.cpp" line="199"/>
        <source>&amp;Address Book</source>
        <translation>&amp;地址簿</translation>
    </message>
    <message>
        <location filename="../bitcoingui.cpp" line="255"/>
        <source>Encrypt or decrypt wallet</source>
        <translation>加密或解密钱包</translation>
    </message>
    <message>
        <location filename="../bitcoingui.cpp" line="329"/>
        <source>[testnet]</source>
        <translation>[testnet]</translation>
    </message>
    <message>
        <location filename="../bitcoingui.cpp" line="218"/>
        <source>Prove you control an address</source>
        <translation>证明您拥有某个比特币地址</translation>
    </message>
    <message>
        <location filename="../bitcoingui.cpp" line="250"/>
        <source>Open &amp;Bitcoin</source>
        <translation>打开 &amp;比特币</translation>
    </message>
    <message>
        <location filename="../bitcoingui.cpp" line="501"/>
        <source>Downloaded %1 blocks of transaction history.</source>
        <translation>%1 个交易历史数据区块已下载</translation>
    </message>
    <message>
        <location filename="../bitcoingui.cpp" line="247"/>
        <source>&amp;Options...</source>
        <translation>&amp;选项...</translation>
    </message>
    <message>
        <location filename="../bitcoingui.cpp" line="245"/>
        <source>Show information about Qt</source>
        <translation>显示Qt相关信息</translation>
    </message>
    <message>
        <location filename="../bitcoingui.cpp" line="73"/>
        <source>Bitcoin Wallet</source>
        <translation>比特币钱包</translation>
    </message>
    <message>
        <location filename="../bitcoingui.cpp" line="253"/>
        <source>Export the data in the current tab to a file</source>
        <translation>导出当前数据到文件</translation>
    </message>
    <message>
        <location filename="../bitcoingui.cpp" line="298"/>
        <source>&amp;Help</source>
        <translation>&amp;帮助</translation>
    </message>
    <message>
        <location filename="../bitcoingui.cpp" line="258"/>
        <source>Backup wallet to another location</source>
        <translation>备份钱包到其它文件夹</translation>
    </message>
    <message numerus="yes">
        <location filename="../bitcoingui.cpp" line="463"/>
        <source>%n active connection(s) to Bitcoin network</source>
        <translation>
            <numerusform>您连接到比特币网络的连接数量共有%n条</numerusform>
        </translation>
    </message>
    <message>
        <location filename="../bitcoingui.cpp" line="206"/>
        <source>Show the list of addresses for receiving payments</source>
        <translation>显示接收支付的地址列表</translation>
    </message>
    <message>
        <location filename="../bitcoingui.cpp" line="305"/>
        <source>Tabs toolbar</source>
        <translation>分页工具栏</translation>
    </message>
    <message>
        <location filename="../bitcoingui.cpp" line="212"/>
        <source>Send coins to a bitcoin address</source>
        <translation>将货币发送到一个比特币地址</translation>
    </message>
    <message>
        <location filename="../bitcoingui.cpp" line="283"/>
        <source>&amp;File</source>
        <translation>&amp;文件</translation>
    </message>
    <message>
        <location filename="../bitcoingui.cpp" line="238"/>
        <source>Quit application</source>
        <translation>退出程序</translation>
    </message>
    <message>
        <location filename="../bitcoingui.cpp" line="242"/>
        <source>Show information about Bitcoin</source>
        <translation>显示比特币的相关信息</translation>
    </message>
    <message numerus="yes">
        <location filename="../bitcoingui.cpp" line="516"/>
        <source>%n second(s) ago</source>
        <translation>
            <numerusform>%n 秒前</numerusform>
        </translation>
    </message>
    <message numerus="yes">
        <location filename="../bitcoingui.cpp" line="520"/>
        <source>%n minute(s) ago</source>
        <translation>
            <numerusform>%n 分种前</numerusform>
        </translation>
    </message>
    <message numerus="yes">
        <location filename="../bitcoingui.cpp" line="524"/>
        <source>%n hour(s) ago</source>
        <translation>
            <numerusform>%n 小时前</numerusform>
        </translation>
    </message>
    <message numerus="yes">
        <location filename="../bitcoingui.cpp" line="528"/>
        <source>%n day(s) ago</source>
        <translation>
            <numerusform>%n 天前</numerusform>
        </translation>
    </message>
    <message>
        <location filename="../bitcoingui.cpp" line="534"/>
        <source>Up to date</source>
        <translation>最新状态</translation>
    </message>
    <message>
        <location filename="../bitcoingui.cpp" line="539"/>
        <source>Catching up...</source>
        <translation>更新中...</translation>
    </message>
    <message>
        <location filename="../bitcoingui.cpp" line="547"/>
        <source>Last received block was generated %1.</source>
        <translation>最新收到的区块产生于 %1。</translation>
    </message>
    <message>
        <location filename="../bitcoingui.cpp" line="292"/>
        <source>&amp;Settings</source>
        <translation>&amp;设置</translation>
    </message>
    <message>
        <location filename="../bitcoingui.cpp" line="316"/>
        <source>Actions toolbar</source>
        <translation>动作工具栏</translation>
    </message>
    <message>
        <location filename="../bitcoingui.cpp" line="616"/>
        <source>This transaction is over the size limit.  You can still send it for a fee of %1, which goes to the nodes that process your transaction and helps to support the network.  Do you want to pay the fee?</source>
        <translation>该笔交易的数据量超限.您可以选择支付 %1 交易费， 交易费将支付给处理该笔交易的网络节点，有助于维持比特币网络的运行.  您愿意支付交易费用吗？</translation>
    </message>
    <message>
        <location filename="../bitcoingui.cpp" line="648"/>
        <source>Sent transaction</source>
        <translation>已发送交易</translation>
    </message>
    <message>
        <location filename="../bitcoingui.cpp" line="650"/>
        <source>Date: %1
Amount: %2
Type: %3
Address: %4
</source>
        <translation>日期: %1
金额: %2
类别: %3
地址: %4
</translation>
    </message>
    <message>
        <location filename="../bitcoingui.cpp" line="237"/>
        <source>E&amp;xit</source>
        <translation>退出</translation>
    </message>
    <message>
        <location filename="../bitcoingui.cpp" line="775"/>
        <source>Wallet is &lt;b&gt;encrypted&lt;/b&gt; and currently &lt;b&gt;unlocked&lt;/b&gt;</source>
        <translation>钱包已被&lt;b&gt;加密&lt;/b&gt;，当前为&lt;b&gt;解锁&lt;/b&gt;状态</translation>
    </message>
    <message>
        <location filename="../bitcoingui.cpp" line="783"/>
        <source>Wallet is &lt;b&gt;encrypted&lt;/b&gt; and currently &lt;b&gt;locked&lt;/b&gt;</source>
        <translation>钱包已被&lt;b&gt;加密&lt;/b&gt;，当前为&lt;b&gt;锁定&lt;/b&gt;状态</translation>
    </message>
    <message>
        <location filename="../bitcoingui.cpp" line="259"/>
        <source>&amp;Change Passphrase</source>
        <translation>&amp;修改口令</translation>
    </message>
    <message>
        <location filename="../bitcoingui.cpp" line="260"/>
        <source>Change the passphrase used for wallet encryption</source>
        <translation>修改钱包加密口令</translation>
    </message>
    <message>
        <location filename="../bitcoingui.cpp" line="252"/>
        <source>&amp;Export...</source>
        <translation>&amp;导出...</translation>
    </message>
    <message>
        <location filename="../bitcoingui.cpp" line="421"/>
        <source>bitcoin-qt</source>
        <translation>bitcoin-qt</translation>
    </message>
    <message>
        <location filename="../bitcoingui.cpp" line="809"/>
        <source>There was an error trying to save the wallet data to the new location.</source>
        <translation>备份钱包到其它文件夹失败.</translation>
    </message>
    <message>
        <location filename="../bitcoingui.cpp" line="621"/>
        <source>Sending...</source>
        <translation>发送中</translation>
    </message>
    <message>
        <location filename="../bitcoingui.cpp" line="809"/>
        <source>Backup Failed</source>
        <translation>备份失败</translation>
    </message>
    <message>
        <location filename="../bitcoingui.cpp" line="254"/>
        <source>&amp;Encrypt Wallet</source>
        <translation>&amp;加密钱包</translation>
    </message>
    <message>
        <location filename="../bitcoingui.cpp" line="489"/>
        <source>Downloaded %1 of %2 blocks of transaction history.</source>
        <translation>%1 / %2 个交易历史的区块已下载</translation>
    </message>
    <message>
        <location filename="../bitcoin.cpp" line="144"/>
        <source>A fatal error occurred. Bitcoin can no longer continue safely and will quit.</source>
        <translation>发生严重错误。</translation>
    </message>
</context>
<context>
    <name>DisplayOptionsPage</name>
    <message>
        <location filename="../optionsdialog.cpp" line="269"/>
        <source>&amp;Unit to show amounts in: </source>
        <translation>&amp;金额显示单位：</translation>
    </message>
    <message>
        <location filename="../optionsdialog.cpp" line="273"/>
        <source>Choose the default subdivision unit to show in the interface, and when sending coins</source>
        <translation>选择显示及发送比特币时使用的最小单位</translation>
    </message>
    <message>
        <location filename="../optionsdialog.cpp" line="280"/>
        <source>&amp;Display addresses in transaction list</source>
        <translation>&amp;在交易列表中显示地址</translation>
    </message>
    <message>
        <location filename="../optionsdialog.cpp" line="281"/>
        <source>Whether to show Bitcoin addresses in the transaction list</source>
        <translation>是否需要在交易清单中显示比特币地址。</translation>
    </message>
</context>
<context>
    <name>EditAddressDialog</name>
    <message>
        <location filename="../forms/editaddressdialog.ui" line="14"/>
        <source>Edit Address</source>
        <translation>编辑地址</translation>
    </message>
    <message>
        <location filename="../forms/editaddressdialog.ui" line="25"/>
        <source>&amp;Label</source>
        <translation>&amp;标签</translation>
    </message>
    <message>
        <location filename="../forms/editaddressdialog.ui" line="35"/>
        <source>The label associated with this address book entry</source>
        <translation>与此地址条目关联的标签</translation>
    </message>
    <message>
        <location filename="../forms/editaddressdialog.ui" line="52"/>
        <source>The address associated with this address book entry. This can only be modified for sending addresses.</source>
        <translation>该地址与地址簿中的条目已关联，无法作为发送地址编辑。</translation>
    </message>
    <message>
        <location filename="../editaddressdialog.cpp" line="24"/>
        <source>New sending address</source>
        <translation>新发送地址</translation>
    </message>
    <message>
        <location filename="../editaddressdialog.cpp" line="27"/>
        <source>Edit receiving address</source>
        <translation>编辑接收地址</translation>
    </message>
    <message>
        <location filename="../editaddressdialog.cpp" line="31"/>
        <source>Edit sending address</source>
        <translation>编辑发送地址</translation>
    </message>
    <message>
        <location filename="../forms/editaddressdialog.ui" line="42"/>
        <source>&amp;Address</source>
        <translation>&amp;地址</translation>
    </message>
    <message>
        <location filename="../editaddressdialog.cpp" line="106"/>
        <source>New key generation failed.</source>
        <translation>密钥创建失败.</translation>
    </message>
    <message>
        <location filename="../editaddressdialog.cpp" line="20"/>
        <source>New receiving address</source>
        <translation>新接收地址</translation>
    </message>
    <message>
        <location filename="../editaddressdialog.cpp" line="91"/>
        <source>The entered address &quot;%1&quot; is already in the address book.</source>
        <translation>输入的地址 &quot;%1&quot; 已经存在于地址簿。</translation>
    </message>
    <message>
        <location filename="../editaddressdialog.cpp" line="96"/>
        <source>The entered address &quot;%1&quot; is not a valid bitcoin address.</source>
        <translation>输入的地址  &quot;%1&quot; 并不是一个有效的比特币地址</translation>
    </message>
    <message>
        <location filename="../editaddressdialog.cpp" line="101"/>
        <source>Could not unlock wallet.</source>
        <translation>无法解锁钱包</translation>
    </message>
</context>
<context>
    <name>MainOptionsPage</name>
    <message>
        <location filename="../optionsdialog.cpp" line="175"/>
        <source>&amp;Minimize to the tray instead of the taskbar</source>
        <translation>&amp;最小化到托盘</translation>
    </message>
    <message>
        <location filename="../optionsdialog.cpp" line="180"/>
        <source>Map port using &amp;UPnP</source>
        <translation>使用 &amp;UPnP 映射端口</translation>
    </message>
    <message>
        <location filename="../optionsdialog.cpp" line="170"/>
        <source>&amp;Start Bitcoin on window system startup</source>
        <translation>&amp;开机启动比特币</translation>
    </message>
    <message>
        <location filename="../optionsdialog.cpp" line="171"/>
        <source>Automatically start Bitcoin after the computer is turned on</source>
        <translation>在计算机启动后自动运行比特币</translation>
    </message>
    <message>
        <location filename="../optionsdialog.cpp" line="176"/>
        <source>Show only a tray icon after minimizing the window</source>
        <translation>最小化窗口后只显示一个托盘标志</translation>
    </message>
    <message>
        <location filename="../optionsdialog.cpp" line="181"/>
        <source>Automatically open the Bitcoin client port on the router. This only works when your router supports UPnP and it is enabled.</source>
        <translation>自动在路由器中打开比特币端口。只有当您的路由器开启 UPnP 选项时此功能才有效。</translation>
    </message>
    <message>
        <location filename="../optionsdialog.cpp" line="185"/>
        <source>M&amp;inimize on close</source>
        <translation>关闭时最小化</translation>
    </message>
    <message>
        <location filename="../optionsdialog.cpp" line="186"/>
        <source>Minimize instead of exit the application when the window is closed. When this option is enabled, the application will be closed only after selecting Quit in the menu.</source>
        <translation>当窗口关闭时程序最小化而不是退出。当使用该选项时，程序只能通过在菜单中选择退出来关闭</translation>
    </message>
    <message>
        <location filename="../optionsdialog.cpp" line="190"/>
        <source>&amp;Connect through SOCKS4 proxy:</source>
        <translation>&amp;通过SOCKS4代理连接</translation>
    </message>
    <message>
        <location filename="../optionsdialog.cpp" line="191"/>
        <source>Connect to the Bitcoin network through a SOCKS4 proxy (e.g. when connecting through Tor)</source>
        <translation>通过一个SOCKS4代理连接到比特币网络 (如使用Tor连接时)</translation>
    </message>
    <message>
        <location filename="../optionsdialog.cpp" line="196"/>
        <source>Proxy &amp;IP: </source>
        <translation>代理 &amp;IP：</translation>
    </message>
    <message>
        <location filename="../optionsdialog.cpp" line="202"/>
        <source>IP address of the proxy (e.g. 127.0.0.1)</source>
        <translation>代理服务器IP (如 127.0.0.1)</translation>
    </message>
    <message>
        <location filename="../optionsdialog.cpp" line="205"/>
        <source>&amp;Port: </source>
        <translation>&amp;端口：</translation>
    </message>
    <message>
        <location filename="../optionsdialog.cpp" line="211"/>
        <source>Port of the proxy (e.g. 1234)</source>
        <translation>代理端口 (比如 1234)</translation>
    </message>
    <message>
        <location filename="../optionsdialog.cpp" line="217"/>
        <source>Optional transaction fee per kB that helps make sure your transactions are processed quickly. Most transactions are 1 kB. Fee 0.01 recommended.</source>
        <translation>建议支付交易费用，有助于您的交易得到尽快处理.  绝大多数交易的字节数为 1 kB. 建议支付0.01个比特币.</translation>
    </message>
    <message>
        <location filename="../optionsdialog.cpp" line="223"/>
        <source>Pay transaction &amp;fee</source>
        <translation>支付交易 &amp;费用</translation>
    </message>
</context>
<context>
    <name>MessagePage</name>
    <message>
        <location filename="../forms/messagepage.ui" line="14"/>
        <source>Message</source>
        <translation>消息</translation>
    </message>
    <message>
        <location filename="../forms/messagepage.ui" line="105"/>
        <source>Click &quot;Sign Message&quot; to get signature</source>
        <translation>单击“发送签名消息&quot;获取签名</translation>
    </message>
    <message>
        <location filename="../forms/messagepage.ui" line="117"/>
        <source>Sign a message to prove you own this address</source>
        <translation>发送签名消息以证明您是该比特币地址的拥有者</translation>
    </message>
    <message>
        <location filename="../forms/messagepage.ui" line="134"/>
        <source>&amp;Copy to Clipboard</source>
        <translation>&amp;复制到剪贴板</translation>
    </message>
    <message>
        <location filename="../forms/messagepage.ui" line="20"/>
        <source>You can sign messages with your addresses to prove you own them. Be careful not to sign anything vague, as phishing attacks may try to trick you into signing your identity over to them. Only sign fully-detailed statements you agree to.</source>
        <translation>您可以用你的地址对消息进行签名，以证明您是该地址的所有人。注意不要对模棱两可的消息签名，以免遭受钓鱼式攻击。请确保消息真实明确的表达了您的意愿。</translation>
    </message>
    <message>
        <location filename="../forms/messagepage.ui" line="38"/>
        <source>The address to sign the message with  (e.g. 1NS17iag9jJgTHD1VXjvLCEnZuQ3rJDE9L)</source>
        <translation type="unfinished">请输入比特币地址 (例如: 1NS17iag9jJgTHD1VXjvLCEnZuQ3rJDE9L)</translation>
    </message>
    <message>
        <location filename="../forms/messagepage.ui" line="48"/>
        <source>Choose adress from address book</source>
        <translation>从地址簿选择地址</translation>
    </message>
    <message>
        <location filename="../forms/messagepage.ui" line="58"/>
        <source>Alt+A</source>
        <translation>Alt+A</translation>
    </message>
    <message>
        <location filename="../forms/messagepage.ui" line="71"/>
        <source>Paste address from clipboard</source>
        <translation>从剪贴板粘贴地址</translation>
    </message>
    <message>
        <location filename="../forms/messagepage.ui" line="81"/>
        <source>Alt+P</source>
        <translation>Alt+P</translation>
    </message>
    <message>
        <location filename="../forms/messagepage.ui" line="93"/>
        <source>Enter the message you want to sign here</source>
        <translation>请输入您要发送的签名消息</translation>
    </message>
    <message>
        <location filename="../forms/messagepage.ui" line="120"/>
        <source>&amp;Sign Message</source>
        <translation>&amp;发送签名消息</translation>
    </message>
    <message>
        <location filename="../forms/messagepage.ui" line="131"/>
        <source>Copy the current signature to the system clipboard</source>
        <translation>复制当前签名至剪切板</translation>
    </message>
    <message>
        <location filename="../messagepage.cpp" line="74"/>
        <location filename="../messagepage.cpp" line="89"/>
        <location filename="../messagepage.cpp" line="101"/>
        <source>Error signing</source>
        <translation>签名错误</translation>
    </message>
    <message>
        <location filename="../messagepage.cpp" line="74"/>
        <source>%1 is not a valid address.</source>
        <translation>%1 不是合法的比特币地址。</translation>
    </message>
    <message>
        <location filename="../messagepage.cpp" line="89"/>
        <source>Private key for %1 is not available.</source>
        <translation>%1 的秘钥不可用。</translation>
    </message>
    <message>
        <location filename="../messagepage.cpp" line="101"/>
        <source>Sign failed</source>
        <translation>签名失败</translation>
    </message>
</context>
<context>
    <name>OptionsDialog</name>
    <message>
        <location filename="../optionsdialog.cpp" line="79"/>
        <source>Main</source>
        <translation>主要的</translation>
    </message>
    <message>
        <location filename="../optionsdialog.cpp" line="84"/>
        <source>Display</source>
        <translation>显示</translation>
    </message>
    <message>
        <location filename="../optionsdialog.cpp" line="104"/>
        <source>Options</source>
        <translation>选项</translation>
    </message>
</context>
<context>
    <name>OverviewPage</name>
    <message>
        <location filename="../forms/overviewpage.ui" line="14"/>
        <source>Form</source>
        <translation>表单</translation>
    </message>
    <message>
        <location filename="../forms/overviewpage.ui" line="61"/>
        <source>0</source>
        <translation>0</translation>
    </message>
    <message>
        <location filename="../forms/overviewpage.ui" line="88"/>
        <source>Wallet</source>
        <translation>钱包</translation>
    </message>
    <message>
        <location filename="../forms/overviewpage.ui" line="54"/>
        <source>Number of transactions:</source>
        <translation>交易笔数：</translation>
    </message>
    <message>
        <location filename="../forms/overviewpage.ui" line="40"/>
        <source>Balance:</source>
        <translation>余额：</translation>
    </message>
    <message>
        <location filename="../forms/overviewpage.ui" line="124"/>
        <source>&lt;b&gt;Recent transactions&lt;/b&gt;</source>
        <translation>&lt;b&gt;最近交易记录&lt;/b&gt;</translation>
    </message>
    <message>
        <location filename="../forms/overviewpage.ui" line="68"/>
        <source>Unconfirmed:</source>
        <translation>未确认：</translation>
    </message>
    <message>
        <location filename="../overviewpage.cpp" line="103"/>
        <source>Your current balance</source>
        <translation>您的当前余额</translation>
    </message>
    <message>
        <location filename="../overviewpage.cpp" line="108"/>
        <source>Total of transactions that have yet to be confirmed, and do not yet count toward the current balance</source>
        <translation>尚未确认的交易总额, 未计入当前余额</translation>
    </message>
    <message>
        <location filename="../overviewpage.cpp" line="111"/>
        <source>Total number of transactions in wallet</source>
        <translation>钱包总交易数量</translation>
    </message>
</context>
<context>
    <name>QRCodeDialog</name>
    <message>
        <location filename="../forms/qrcodedialog.ui" line="144"/>
        <source>Message:</source>
        <translation>消息：</translation>
    </message>
    <message>
        <location filename="../qrcodedialog.cpp" line="48"/>
        <source>Error encoding URI into QR Code.</source>
        <translation>将 URI 转换成二维码失败.</translation>
    </message>
    <message>
        <location filename="../forms/qrcodedialog.ui" line="14"/>
        <source>Dialog</source>
        <translation>会话</translation>
    </message>
    <message>
        <location filename="../forms/qrcodedialog.ui" line="32"/>
        <source>QR Code</source>
        <translation>二维码</translation>
    </message>
    <message>
        <location filename="../forms/qrcodedialog.ui" line="121"/>
        <source>Label:</source>
        <translation>标签：</translation>
    </message>
    <message>
        <location filename="../forms/qrcodedialog.ui" line="105"/>
        <source>BTC</source>
        <translation>BTC</translation>
    </message>
    <message>
        <location filename="../qrcodedialog.cpp" line="113"/>
        <source>Save Image...</source>
        <translation>保存图像...</translation>
    </message>
    <message>
        <location filename="../forms/qrcodedialog.ui" line="55"/>
        <source>Request Payment</source>
        <translation>请求付款</translation>
    </message>
    <message>
        <location filename="../forms/qrcodedialog.ui" line="70"/>
        <source>Amount:</source>
        <translation>金额：</translation>
    </message>
    <message>
        <location filename="../forms/qrcodedialog.ui" line="186"/>
        <source>&amp;Save As...</source>
        <translation>&amp;另存为</translation>
    </message>
    <message>
        <location filename="../qrcodedialog.cpp" line="113"/>
        <source>PNG Images (*.png)</source>
        <translation>PNG图像文件(*.png)</translation>
    </message>
</context>
<context>
    <name>SendCoinsDialog</name>
    <message>
        <location filename="../forms/sendcoinsdialog.ui" line="84"/>
        <source>Remove all transaction fields</source>
        <translation>移除所有交易项</translation>
    </message>
    <message>
        <location filename="../forms/sendcoinsdialog.ui" line="106"/>
        <source>Balance:</source>
        <translation>余额：</translation>
    </message>
    <message>
        <location filename="../forms/sendcoinsdialog.ui" line="113"/>
        <source>123.456 BTC</source>
        <translation>123.456 BTC</translation>
    </message>
    <message>
        <location filename="../forms/sendcoinsdialog.ui" line="144"/>
        <source>Confirm the send action</source>
        <translation>确认并发送货币</translation>
    </message>
    <message>
        <location filename="../forms/sendcoinsdialog.ui" line="147"/>
        <source>S&amp;end</source>
        <translation>&amp;发送</translation>
    </message>
    <message>
        <location filename="../sendcoinsdialog.cpp" line="145"/>
        <source>Duplicate address found, can only send to each address once per send operation.</source>
        <translation>发现重复的地址, 每次只能对同一地址发送一次.</translation>
    </message>
    <message>
        <location filename="../forms/sendcoinsdialog.ui" line="14"/>
        <location filename="../sendcoinsdialog.cpp" line="123"/>
        <location filename="../sendcoinsdialog.cpp" line="128"/>
        <location filename="../sendcoinsdialog.cpp" line="133"/>
        <location filename="../sendcoinsdialog.cpp" line="138"/>
        <location filename="../sendcoinsdialog.cpp" line="144"/>
        <location filename="../sendcoinsdialog.cpp" line="149"/>
        <location filename="../sendcoinsdialog.cpp" line="154"/>
        <source>Send Coins</source>
        <translation>发送货币</translation>
    </message>
    <message>
        <location filename="../forms/sendcoinsdialog.ui" line="64"/>
        <source>Send to multiple recipients at once</source>
        <translation>一次发送给多个接收者</translation>
    </message>
    <message>
        <location filename="../forms/sendcoinsdialog.ui" line="67"/>
        <source>&amp;Add recipient...</source>
        <translation>&amp;添加接收者...</translation>
    </message>
    <message>
        <location filename="../forms/sendcoinsdialog.ui" line="87"/>
        <source>Clear all</source>
        <translation>清除全部</translation>
    </message>
    <message>
        <location filename="../sendcoinsdialog.cpp" line="100"/>
        <source>Confirm send coins</source>
        <translation>确认发送货币</translation>
    </message>
    <message>
        <location filename="../sendcoinsdialog.cpp" line="139"/>
        <source>The total exceeds your balance when the %1 transaction fee is included.</source>
        <translation>计入 %1 交易费后的金额超出您的账上余额。</translation>
    </message>
    <message>
        <location filename="../sendcoinsdialog.cpp" line="101"/>
        <source> and </source>
        <translation> 和 </translation>
    </message>
    <message>
        <location filename="../sendcoinsdialog.cpp" line="95"/>
        <source>&lt;b&gt;%1&lt;/b&gt; to %2 (%3)</source>
        <translation>&lt;b&gt;%1&lt;/b&gt; 到 %2 (%3)</translation>
    </message>
    <message>
        <location filename="../sendcoinsdialog.cpp" line="101"/>
        <source>Are you sure you want to send %1?</source>
        <translation>确定您要发送 %1?</translation>
    </message>
    <message>
        <location filename="../sendcoinsdialog.cpp" line="124"/>
        <source>The recipient address is not valid, please recheck.</source>
        <translation>接收者地址不合法，请检查。</translation>
    </message>
    <message>
        <location filename="../sendcoinsdialog.cpp" line="129"/>
        <source>The amount to pay must be larger than 0.</source>
        <translation>支付金额必须大于0.</translation>
    </message>
    <message>
        <location filename="../sendcoinsdialog.cpp" line="150"/>
        <source>Error: Transaction creation failed.</source>
        <translation>错误: 创建交易失败.</translation>
    </message>
    <message>
        <location filename="../sendcoinsdialog.cpp" line="155"/>
        <source>Error: The transaction was rejected. This might happen if some of the coins in your wallet were already spent, such as if you used a copy of wallet.dat and coins were spent in the copy but not marked as spent here.</source>
        <translation>错误: 交易被拒绝. 如果您使用的是备份钱包，可能存在两个钱包不同步的情况，另一个钱包中的比特币已经被使用，但本地的这个钱包尚没有记录。</translation>
    </message>
    <message>
        <location filename="../sendcoinsdialog.cpp" line="134"/>
        <source>The amount exceeds your balance.</source>
        <translation>金额超出您的账上余额。</translation>
    </message>
</context>
<context>
    <name>SendCoinsEntry</name>
    <message>
        <location filename="../forms/sendcoinsentry.ui" line="113"/>
        <source>Alt+A</source>
        <translation>Alt+A</translation>
    </message>
    <message>
        <location filename="../forms/sendcoinsentry.ui" line="14"/>
        <source>Form</source>
        <translation>表单</translation>
    </message>
    <message>
        <location filename="../forms/sendcoinsentry.ui" line="93"/>
        <source>The address to send the payment to  (e.g. 1NS17iag9jJgTHD1VXjvLCEnZuQ3rJDE9L)</source>
        <translation>付款地址  (例如: 1NS17iag9jJgTHD1VXjvLCEnZuQ3rJDE9L)</translation>
    </message>
    <message>
        <location filename="../forms/sendcoinsentry.ui" line="29"/>
        <source>A&amp;mount:</source>
        <translation>金额</translation>
    </message>
    <message>
        <location filename="../forms/sendcoinsentry.ui" line="42"/>
        <source>Pay &amp;To:</source>
        <translation>付款&amp;给：</translation>
    </message>
    <message>
        <location filename="../forms/sendcoinsentry.ui" line="66"/>
        <location filename="../sendcoinsentry.cpp" line="26"/>
        <source>Enter a label for this address to add it to your address book</source>
        <translation>为这个地址输入一个标签，以便将它添加到您的地址簿</translation>
    </message>
    <message>
        <location filename="../forms/sendcoinsentry.ui" line="75"/>
        <source>&amp;Label:</source>
        <translation>&amp;标签：</translation>
    </message>
    <message>
        <location filename="../forms/sendcoinsentry.ui" line="103"/>
        <source>Choose address from address book</source>
        <translation>从地址簿选择地址</translation>
    </message>
    <message>
        <location filename="../forms/sendcoinsentry.ui" line="120"/>
        <source>Paste address from clipboard</source>
        <translation>从剪贴板粘贴地址</translation>
    </message>
    <message>
        <location filename="../forms/sendcoinsentry.ui" line="137"/>
        <source>Remove this recipient</source>
        <translation>移除此接收者</translation>
    </message>
    <message>
        <location filename="../forms/sendcoinsentry.ui" line="130"/>
        <source>Alt+P</source>
        <translation>Alt+P</translation>
    </message>
    <message>
        <location filename="../sendcoinsentry.cpp" line="25"/>
        <source>Enter a Bitcoin address (e.g. 1NS17iag9jJgTHD1VXjvLCEnZuQ3rJDE9L)</source>
        <translation>请输入比特币地址 (例如: 1NS17iag9jJgTHD1VXjvLCEnZuQ3rJDE9L)</translation>
    </message>
</context>
<context>
    <name>TransactionDesc</name>
    <message>
        <location filename="../transactiondesc.cpp" line="194"/>
        <source>&lt;b&gt;Transaction fee:&lt;/b&gt; </source>
        <translation>交易费</translation>
    </message>
    <message>
        <location filename="../transactiondesc.cpp" line="210"/>
        <source>&lt;b&gt;Net amount:&lt;/b&gt; </source>
        <translation>&lt;b&gt;网络金额：&lt;/b&gt; </translation>
    </message>
    <message>
        <location filename="../transactiondesc.cpp" line="220"/>
        <source>Transaction ID:</source>
        <translation>交易ID：</translation>
    </message>
    <message>
        <location filename="../transactiondesc.cpp" line="20"/>
        <source>Open until %1</source>
        <translation>至 %1 个数据块时开启</translation>
    </message>
    <message>
        <location filename="../transactiondesc.cpp" line="52"/>
        <source>, has not been successfully broadcast yet</source>
        <translation>, 未被成功广播</translation>
    </message>
    <message>
        <location filename="../transactiondesc.cpp" line="28"/>
        <source>%1/unconfirmed</source>
        <translation>%1/未确认</translation>
    </message>
    <message>
        <location filename="../transactiondesc.cpp" line="26"/>
        <source>%1/offline?</source>
        <translation>%1/离线?</translation>
    </message>
    <message>
        <location filename="../transactiondesc.cpp" line="89"/>
        <source>unknown</source>
        <translation>未知</translation>
    </message>
    <message>
        <location filename="../transactiondesc.cpp" line="47"/>
        <source>&lt;b&gt;Status:&lt;/b&gt; </source>
        <translation>&lt;b&gt;状态：&lt;/b&gt; </translation>
    </message>
    <message>
        <location filename="../transactiondesc.cpp" line="54"/>
        <source>, broadcast through %1 node</source>
        <translation>，同过 %1 节点广播</translation>
    </message>
    <message>
        <location filename="../transactiondesc.cpp" line="218"/>
        <source>Comment:</source>
        <translation>备注</translation>
    </message>
    <message>
        <location filename="../transactiondesc.cpp" line="132"/>
        <source>(%1 matures in %2 more blocks)</source>
        <translation>(%1 成熟于 %2 以上数据块)</translation>
    </message>
    <message>
        <location filename="../transactiondesc.cpp" line="18"/>
        <source>Open for %1 blocks</source>
        <translation>开启 %1 个数据块</translation>
    </message>
    <message>
        <location filename="../transactiondesc.cpp" line="30"/>
        <source>%1 confirmations</source>
        <translation>%1 确认项</translation>
    </message>
    <message>
        <location filename="../transactiondesc.cpp" line="56"/>
        <source>, broadcast through %1 nodes</source>
        <translation>，同过 %1 节点组广播</translation>
    </message>
    <message>
        <location filename="../transactiondesc.cpp" line="60"/>
        <source>&lt;b&gt;Date:&lt;/b&gt; </source>
        <translation>&lt;b&gt;日期：&lt;/b&gt; </translation>
    </message>
    <message>
        <location filename="../transactiondesc.cpp" line="67"/>
        <source>&lt;b&gt;Source:&lt;/b&gt; Generated&lt;br&gt;</source>
        <translation>&lt;b&gt;来源:&lt;/b&gt; 生成&lt;br&gt;</translation>
    </message>
    <message>
        <location filename="../transactiondesc.cpp" line="72"/>
        <location filename="../transactiondesc.cpp" line="89"/>
        <source>&lt;b&gt;From:&lt;/b&gt; </source>
        <translation>&lt;b&gt;从：&lt;/b&gt;</translation>
    </message>
    <message>
        <location filename="../transactiondesc.cpp" line="90"/>
        <location filename="../transactiondesc.cpp" line="113"/>
        <location filename="../transactiondesc.cpp" line="172"/>
        <source>&lt;b&gt;To:&lt;/b&gt; </source>
        <translation>&lt;b&gt;到：&lt;/b&gt; </translation>
    </message>
    <message>
        <location filename="../transactiondesc.cpp" line="93"/>
        <source> (yours, label: </source>
        <translation>(您的, 标签：</translation>
    </message>
    <message>
        <location filename="../transactiondesc.cpp" line="95"/>
        <source> (yours)</source>
        <translation>(您的)</translation>
    </message>
    <message>
        <location filename="../transactiondesc.cpp" line="130"/>
        <location filename="../transactiondesc.cpp" line="144"/>
        <location filename="../transactiondesc.cpp" line="189"/>
        <location filename="../transactiondesc.cpp" line="206"/>
        <source>&lt;b&gt;Credit:&lt;/b&gt; </source>
        <translation>&lt;b&gt;到帐:&lt;/b&gt; </translation>
    </message>
    <message>
        <location filename="../transactiondesc.cpp" line="136"/>
        <source>(not accepted)</source>
        <translation>(未接受)</translation>
    </message>
    <message>
        <location filename="../transactiondesc.cpp" line="180"/>
        <location filename="../transactiondesc.cpp" line="188"/>
        <location filename="../transactiondesc.cpp" line="203"/>
        <source>&lt;b&gt;Debit:&lt;/b&gt; </source>
        <translation>支出</translation>
    </message>
    <message>
        <location filename="../transactiondesc.cpp" line="223"/>
        <source>Generated coins must wait 120 blocks before they can be spent.  When you generated this block, it was broadcast to the network to be added to the block chain.  If it fails to get into the chain, it will change to &quot;not accepted&quot; and not be spendable.  This may occasionally happen if another node generates a block within a few seconds of yours.</source>
        <translation>新生产的比特币必须等待120个数据块之后才能被使用. 当您生产出此数据块,它将被广播至比特币网络并添加至数据链. 如果添加到数据链失败, 它的状态将变成&quot;不被接受&quot;，生产的比特币将不能使用. 在您生产新数据块的几秒钟内, 如果其它节点也生产出同样的数据块，有可能会发生这种情况.</translation>
    </message>
    <message>
        <location filename="../transactiondesc.cpp" line="216"/>
        <source>Message:</source>
        <translation>消息：</translation>
    </message>
</context>
<context>
    <name>TransactionDescDialog</name>
    <message>
        <location filename="../forms/transactiondescdialog.ui" line="20"/>
        <source>This pane shows a detailed description of the transaction</source>
        <translation>当前面板显示了交易的详细信息</translation>
    </message>
    <message>
        <location filename="../forms/transactiondescdialog.ui" line="14"/>
        <source>Transaction details</source>
        <translation>交易明细</translation>
    </message>
</context>
<context>
    <name>TransactionTableModel</name>
    <message>
        <location filename="../transactiontablemodel.cpp" line="214"/>
        <source>Date</source>
        <translation>日期</translation>
    </message>
    <message>
        <location filename="../transactiontablemodel.cpp" line="214"/>
        <source>Amount</source>
        <translation>数量</translation>
    </message>
    <message numerus="yes">
        <location filename="../transactiontablemodel.cpp" line="277"/>
        <source>Open for %n block(s)</source>
        <translation>
            <numerusform>开启 %n 个数据块</numerusform>
        </translation>
    </message>
    <message>
        <location filename="../transactiontablemodel.cpp" line="280"/>
        <source>Open until %1</source>
        <translation>至 %1 个数据块时开启</translation>
    </message>
    <message>
        <location filename="../transactiontablemodel.cpp" line="283"/>
        <source>Offline (%1 confirmations)</source>
        <translation>离线 (%1 个确认项)</translation>
    </message>
    <message>
        <location filename="../transactiontablemodel.cpp" line="289"/>
        <source>Confirmed (%1 confirmations)</source>
        <translation>已确认 (%1 条确认信息)</translation>
    </message>
    <message>
        <location filename="../transactiontablemodel.cpp" line="303"/>
        <source>This block was not received by any other nodes and will probably not be accepted!</source>
        <translation>此区块未被其他节点接收，并可能不被接受！</translation>
    </message>
    <message>
        <location filename="../transactiontablemodel.cpp" line="306"/>
        <source>Generated but not accepted</source>
        <translation>已生成但未被接受</translation>
    </message>
    <message>
        <location filename="../transactiontablemodel.cpp" line="349"/>
        <source>Received with</source>
        <translation>接收于</translation>
    </message>
    <message>
        <location filename="../transactiontablemodel.cpp" line="351"/>
        <source>Received from</source>
        <translation>收款来自</translation>
    </message>
    <message>
        <location filename="../transactiontablemodel.cpp" line="354"/>
        <source>Sent to</source>
        <translation>发送到</translation>
    </message>
    <message>
        <location filename="../transactiontablemodel.cpp" line="356"/>
        <source>Payment to yourself</source>
        <translation>付款给自己</translation>
    </message>
    <message>
        <location filename="../transactiontablemodel.cpp" line="358"/>
        <source>Mined</source>
        <translation>挖矿所得</translation>
    </message>
    <message>
        <location filename="../transactiontablemodel.cpp" line="396"/>
        <source>(n/a)</source>
        <translation>(n/a)</translation>
    </message>
    <message>
        <location filename="../transactiontablemodel.cpp" line="595"/>
        <source>Transaction status. Hover over this field to show number of confirmations.</source>
        <translation>交易状态。 鼠标移到此区域上可显示确认消息项的数目。</translation>
    </message>
    <message>
        <location filename="../transactiontablemodel.cpp" line="597"/>
        <source>Date and time that the transaction was received.</source>
        <translation>接收比特币的时间</translation>
    </message>
    <message>
        <location filename="../transactiontablemodel.cpp" line="599"/>
        <source>Type of transaction.</source>
        <translation>交易类别。</translation>
    </message>
    <message>
        <location filename="../transactiontablemodel.cpp" line="601"/>
        <source>Destination address of transaction.</source>
        <translation>交易目的地址。</translation>
    </message>
    <message>
        <location filename="../transactiontablemodel.cpp" line="603"/>
        <source>Amount removed from or added to balance.</source>
        <translation>从余额添加或移除的金额。</translation>
    </message>
    <message>
        <location filename="../transactiontablemodel.cpp" line="214"/>
        <source>Type</source>
        <translation>类型</translation>
    </message>
    <message>
        <location filename="../transactiontablemodel.cpp" line="214"/>
        <source>Address</source>
        <translation>地址</translation>
    </message>
    <message>
        <location filename="../transactiontablemodel.cpp" line="286"/>
        <source>Unconfirmed (%1 of %2 confirmations)</source>
        <translation>未确认 (%1 / %2 条确认信息)</translation>
    </message>
    <message numerus="yes">
        <location filename="../transactiontablemodel.cpp" line="297"/>
        <source>Mined balance will be available in %n more blocks</source>
        <translation>
            <numerusform>挖矿所得将在  %n 个数据块之后可用</numerusform>
        </translation>
    </message>
</context>
<context>
    <name>TransactionView</name>
    <message>
        <location filename="../transactionview.cpp" line="289"/>
        <source>Error exporting</source>
        <translation>导出错误</translation>
    </message>
    <message>
        <location filename="../transactionview.cpp" line="74"/>
        <source>Sent to</source>
        <translation>发送到</translation>
    </message>
    <message>
        <location filename="../transactionview.cpp" line="84"/>
        <source>Enter address or label to search</source>
        <translation>输入地址或标签进行搜索</translation>
    </message>
    <message>
        <location filename="../transactionview.cpp" line="124"/>
        <source>Copy address</source>
        <translation>复制地址</translation>
    </message>
    <message>
        <location filename="../transactionview.cpp" line="127"/>
        <source>Edit label</source>
        <translation>编辑标签</translation>
    </message>
    <message>
        <location filename="../transactionview.cpp" line="128"/>
        <source>Show details...</source>
        <translation>显示细节...</translation>
    </message>
    <message>
        <location filename="../transactionview.cpp" line="60"/>
        <source>This year</source>
        <translation>今年</translation>
    </message>
    <message>
        <location filename="../transactionview.cpp" line="61"/>
        <source>Range...</source>
        <translation>范围...</translation>
    </message>
    <message>
        <location filename="../transactionview.cpp" line="72"/>
        <source>Received with</source>
        <translation>接收于</translation>
    </message>
    <message>
        <location filename="../transactionview.cpp" line="76"/>
        <source>To yourself</source>
        <translation>到自己</translation>
    </message>
    <message>
        <location filename="../transactionview.cpp" line="78"/>
        <source>Other</source>
        <translation>其他</translation>
    </message>
    <message>
        <location filename="../transactionview.cpp" line="125"/>
        <source>Copy label</source>
        <translation>复制标签</translation>
    </message>
    <message>
        <location filename="../transactionview.cpp" line="126"/>
        <source>Copy amount</source>
        <translation>复制金额</translation>
    </message>
    <message>
        <location filename="../transactionview.cpp" line="270"/>
        <source>Export Transaction Data</source>
        <translation>导出交易数据</translation>
    </message>
    <message>
        <location filename="../transactionview.cpp" line="271"/>
        <source>Comma separated file (*.csv)</source>
        <translation>逗号分隔文件(*.csv)</translation>
    </message>
    <message>
        <location filename="../transactionview.cpp" line="279"/>
        <source>Confirmed</source>
        <translation>已确认</translation>
    </message>
    <message>
        <location filename="../transactionview.cpp" line="280"/>
        <source>Date</source>
        <translation>日期</translation>
    </message>
    <message>
        <location filename="../transactionview.cpp" line="281"/>
        <source>Type</source>
        <translation>类别</translation>
    </message>
    <message>
        <location filename="../transactionview.cpp" line="282"/>
        <source>Label</source>
        <translation>标签</translation>
    </message>
    <message>
        <location filename="../transactionview.cpp" line="284"/>
        <source>Amount</source>
        <translation>金额</translation>
    </message>
    <message>
        <location filename="../transactionview.cpp" line="285"/>
        <source>ID</source>
        <translation>ID</translation>
    </message>
    <message>
        <location filename="../transactionview.cpp" line="289"/>
        <source>Could not write to file %1.</source>
        <translation>无法写入文件 %1。</translation>
    </message>
    <message>
        <location filename="../transactionview.cpp" line="384"/>
        <source>Range:</source>
        <translation>范围：</translation>
    </message>
    <message>
        <location filename="../transactionview.cpp" line="59"/>
        <source>Last month</source>
        <translation>上月</translation>
    </message>
    <message>
        <location filename="../transactionview.cpp" line="392"/>
        <source>to</source>
        <translation>到</translation>
    </message>
    <message>
        <location filename="../transactionview.cpp" line="77"/>
        <source>Mined</source>
        <translation>挖矿所得</translation>
    </message>
    <message>
        <location filename="../transactionview.cpp" line="90"/>
        <source>Min amount</source>
        <translation>最小金额</translation>
    </message>
    <message>
        <location filename="../transactionview.cpp" line="283"/>
        <source>Address</source>
        <translation>地址</translation>
    </message>
    <message>
        <location filename="../transactionview.cpp" line="55"/>
        <location filename="../transactionview.cpp" line="71"/>
        <source>All</source>
        <translation>全部</translation>
    </message>
    <message>
        <location filename="../transactionview.cpp" line="56"/>
        <source>Today</source>
        <translation>今天</translation>
    </message>
    <message>
        <location filename="../transactionview.cpp" line="57"/>
        <source>This week</source>
        <translation>本周</translation>
    </message>
    <message>
        <location filename="../transactionview.cpp" line="58"/>
        <source>This month</source>
        <translation>本月</translation>
    </message>
</context>
<context>
    <name>WalletModel</name>
    <message>
        <location filename="../walletmodel.cpp" line="145"/>
        <source>Sending...</source>
        <translation>发送中...</translation>
    </message>
</context>
<context>
    <name>bitcoin-core</name>
    <message>
        <location filename="../bitcoinstrings.cpp" line="8"/>
        <source>Bitcoin version</source>
        <translation>比特币版本</translation>
    </message>
    <message>
        <location filename="../bitcoinstrings.cpp" line="72"/>
        <source>Cannot obtain a lock on data directory %s.  Bitcoin is probably already running.</source>
        <translation>无法给数据目录 %s 加锁。比特币进程可能已在运行。</translation>
    </message>
    <message>
        <location filename="../bitcoinstrings.cpp" line="79"/>
        <source>Loading wallet...</source>
        <translation>正在加载钱包...</translation>
    </message>
    <message>
        <location filename="../bitcoinstrings.cpp" line="9"/>
        <source>Usage:</source>
        <translation>使用：</translation>
    </message>
    <message>
        <location filename="../bitcoinstrings.cpp" line="75"/>
        <source>Loading addresses...</source>
        <translation>正在加载地址...</translation>
    </message>
    <message>
        <location filename="../bitcoinstrings.cpp" line="78"/>
        <source>Error loading blkindex.dat</source>
        <translation>blkindex.dat文件加载错误</translation>
    </message>
    <message>
        <location filename="../bitcoinstrings.cpp" line="85"/>
        <source>Cannot initialize keypool</source>
        <translation>无法初始化 keypool</translation>
    </message>
    <message>
        <location filename="../bitcoinstrings.cpp" line="81"/>
        <source>Error loading wallet.dat: Wallet requires newer version of Bitcoin</source>
        <translation>wallet.dat钱包文件加载错误：请升级到最新Bitcoin客户端</translation>
    </message>
    <message>
        <location filename="../bitcoinstrings.cpp" line="83"/>
        <source>Error loading wallet.dat</source>
        <translation>wallet.dat钱包文件加载错误</translation>
    </message>
    <message>
        <location filename="../bitcoinstrings.cpp" line="86"/>
        <source>Cannot write default address</source>
        <translation>无法写入缺省地址</translation>
    </message>
    <message>
        <location filename="../bitcoinstrings.cpp" line="10"/>
        <source>Send command to -server or bitcoind</source>
        <translation>发送命令到服务器或者 bitcoind
</translation>
    </message>
    <message>
        <location filename="../bitcoinstrings.cpp" line="13"/>
        <source>Options:</source>
        <translation>选项：
</translation>
    </message>
    <message>
        <location filename="../bitcoinstrings.cpp" line="16"/>
        <source>Generate coins</source>
        <translation>生成货币
</translation>
    </message>
    <message>
        <location filename="../bitcoinstrings.cpp" line="11"/>
        <source>List commands</source>
        <translation>列出命令
</translation>
    </message>
    <message>
        <location filename="../bitcoinstrings.cpp" line="12"/>
        <source>Get help for a command</source>
        <translation>获得某条命令的帮助
</translation>
    </message>
    <message>
        <location filename="../bitcoinstrings.cpp" line="21"/>
        <source>Set database cache size in megabytes (default: 25)</source>
        <translation>设置数据库缓冲区大小 (缺省: 25MB)</translation>
    </message>
    <message>
        <location filename="../bitcoinstrings.cpp" line="15"/>
        <source>Specify pid file (default: bitcoind.pid)</source>
        <translation>指定 pid 文件 (默认为 bitcoind.pid)
</translation>
    </message>
    <message>
        <location filename="../bitcoinstrings.cpp" line="96"/>
        <source>Unable to bind to port %d on this computer.  Bitcoin is probably already running.</source>
        <translation>无法绑定端口 %d 到这台计算机。比特币进程可能已在运行。</translation>
    </message>
    <message>
        <location filename="../bitcoinstrings.cpp" line="99"/>
        <source>Warning: Please check that your computer&apos;s date and time are correct.  If your clock is wrong Bitcoin will not work properly.</source>
        <translation>警告：请确定您当前计算机的日期和时间是正确的。比特币将无法在错误的时间下正常工作。</translation>
    </message>
    <message>
        <location filename="../bitcoinstrings.cpp" line="90"/>
        <source>Invalid amount for -paytxfee=&lt;amount&gt;</source>
        <translation>不合适的交易费 -paytxfee=&lt;amount&gt;</translation>
    </message>
    <message>
        <location filename="../bitcoinstrings.cpp" line="91"/>
        <source>Warning: -paytxfee is set very high.  This is the transaction fee you will pay if you send a transaction.</source>
        <translation>警告: -paytxfee 交易费设置过高.  每进行一笔交易您都将支付该数量的交易费.</translation>
    </message>
    <message>
        <location filename="../bitcoinstrings.cpp" line="95"/>
        <source>Warning: Disk space is low</source>
        <translation>警告：磁盘空间不足</translation>
    </message>
    <message>
        <location filename="../bitcoinstrings.cpp" line="29"/>
        <source>Find peers using internet relay chat (default: 0)</source>
        <translation>通过IRC聊天室查找网络上的比特币节点 (缺省: 0)</translation>
    </message>
    <message>
        <location filename="../bitcoinstrings.cpp" line="22"/>
        <source>Specify connection timeout (in milliseconds)</source>
        <translation>指定连接超时时间 (微秒)
</translation>
    </message>
    <message>
        <location filename="../bitcoinstrings.cpp" line="46"/>
        <source>Prepend debug output with timestamp</source>
        <translation>为调试输出信息添加时间戳</translation>
    </message>
    <message>
        <location filename="../bitcoinstrings.cpp" line="49"/>
        <source>Username for JSON-RPC connections</source>
        <translation>JSON-RPC连接用户名
</translation>
    </message>
    <message>
        <location filename="../bitcoinstrings.cpp" line="76"/>
        <source>Error loading addr.dat</source>
        <translation>addr.dat文件加载错误</translation>
    </message>
    <message>
        <location filename="../bitcoinstrings.cpp" line="53"/>
        <source>Send commands to node running on &lt;ip&gt; (default: 127.0.0.1)</source>
        <translation>向IP地址为 &lt;ip&gt; 的节点发送指令 (缺省: 127.0.0.1)
</translation>
    </message>
    <message>
        <location filename="../bitcoinstrings.cpp" line="66"/>
        <source>Server certificate file (default: server.cert)</source>
        <translation>服务器证书 (默认为 server.cert)
</translation>
    </message>
    <message>
        <location filename="../bitcoinstrings.cpp" line="67"/>
        <source>Server private key (default: server.pem)</source>
        <translation>服务器私钥 (默认为 server.pem)
</translation>
    </message>
    <message>
        <location filename="../bitcoinstrings.cpp" line="68"/>
        <source>Acceptable ciphers (default: TLSv1+HIGH:!SSLv2:!aNULL:!eNULL:!AH:!3DES:@STRENGTH)</source>
        <translation>可接受的加密器 (默认为 TLSv1+HIGH:!SSLv2:!aNULL:!eNULL:!AH:!3DES:@STRENGTH)
</translation>
    </message>
    <message>
        <location filename="../bitcoinstrings.cpp" line="60"/>
        <source>How many blocks to check at startup (default: 2500, 0 = all)</source>
        <translation>启动时需检查的区块数量 (缺省: 2500, 设置0为检查所有区块)</translation>
    </message>
    <message>
        <location filename="../bitcoinstrings.cpp" line="58"/>
        <source>Set key pool size to &lt;n&gt; (default: 100)</source>
        <translation>设置密钥池大小为 &lt;n&gt; (缺省: 100)
</translation>
    </message>
    <message>
        <location filename="../bitcoinstrings.cpp" line="59"/>
        <source>Rescan the block chain for missing wallet transactions</source>
        <translation>重新扫描数据链以查找遗漏的交易
</translation>
    </message>
    <message>
        <location filename="../bitcoinstrings.cpp" line="47"/>
        <source>Send trace/debug info to console instead of debug.log file</source>
        <translation>跟踪/调试信息输出到控制台，不输出到debug.log文件</translation>
    </message>
    <message>
        <location filename="../bitcoinstrings.cpp" line="48"/>
        <source>Send trace/debug info to debugger</source>
        <translation>跟踪/调试信息输出到 调试器debugger</translation>
    </message>
    <message>
        <location filename="../bitcoinstrings.cpp" line="50"/>
        <source>Password for JSON-RPC connections</source>
        <translation>JSON-RPC连接密码
</translation>
    </message>
    <message>
        <location filename="../bitcoinstrings.cpp" line="54"/>
        <source>Execute command when the best block changes (%s in cmd is replaced by block hash)</source>
        <translation>当最佳区块变化时执行命令 (命令行中的 %s 会被替换成区块哈希值)</translation>
    </message>
    <message>
        <location filename="../bitcoinstrings.cpp" line="19"/>
        <source>Show splash screen on startup (default: 1)</source>
        <translation>启动时显示版权页 (缺省: 1)</translation>
    </message>
    <message>
        <location filename="../bitcoinstrings.cpp" line="20"/>
        <source>Specify data directory</source>
        <translation>指定数据目录
</translation>
    </message>
    <message>
        <location filename="../bitcoinstrings.cpp" line="23"/>
        <source>Connect through socks4 proxy</source>
        <translation>通过 socks4 代理连接
</translation>
    </message>
    <message>
        <location filename="../bitcoinstrings.cpp" line="32"/>
        <source>Find peers using DNS lookup (default: 1)</source>
        <translation>通过DNS查找节点(缺省：1)</translation>
    </message>
    <message>
        <location filename="../bitcoinstrings.cpp" line="37"/>
        <source>Maximum per-connection receive buffer, &lt;n&gt;*1000 bytes (default: 10000)</source>
        <translation>Maximum per-connection receive buffer, &lt;n&gt;*1000 bytes (缺省: 10000)</translation>
    </message>
    <message>
        <location filename="../bitcoinstrings.cpp" line="42"/>
        <source>Accept command line and JSON-RPC commands</source>
        <translation>接受命令行和 JSON-RPC 命令
</translation>
    </message>
    <message>
        <location filename="../bitcoinstrings.cpp" line="62"/>
        <source>
SSL options: (see the Bitcoin Wiki for SSL setup instructions)</source>
        <translation>
SSL 选项: (SSL 安装教程具体见比特币维基百科)
</translation>
    </message>
    <message>
        <location filename="../bitcoinstrings.cpp" line="87"/>
        <source>Rescanning...</source>
        <translation>正在重新扫描...</translation>
    </message>
    <message>
        <location filename="../bitcoinstrings.cpp" line="77"/>
        <source>Loading block index...</source>
        <translation>加载区块索引...</translation>
    </message>
    <message>
        <location filename="../bitcoinstrings.cpp" line="89"/>
        <source>Invalid -proxy address</source>
        <translation>代理地址不合法</translation>
    </message>
    <message>
        <location filename="../bitcoinstrings.cpp" line="94"/>
        <source>Error: CreateThread(StartNode) failed</source>
        <translation>错误：线程创建(StartNode)失败</translation>
    </message>
    <message>
        <location filename="../bitcoinstrings.cpp" line="88"/>
        <source>Done loading</source>
        <translation>加载完成</translation>
    </message>
    <message>
        <location filename="../bitcoinstrings.cpp" line="102"/>
        <source>beta</source>
        <translation>测试</translation>
    </message>
    <message>
        <location filename="../bitcoinstrings.cpp" line="80"/>
        <source>Error loading wallet.dat: Wallet corrupted</source>
        <translation>wallet.dat钱包文件加载错误：钱包损坏</translation>
    </message>
    <message>
        <location filename="../bitcoinstrings.cpp" line="82"/>
        <source>Wallet needed to be rewritten: restart Bitcoin to complete</source>
        <translation>钱包文件需要重写：请退出并重新启动Bitcoin客户端</translation>
    </message>
    <message>
        <location filename="../bitcoinstrings.cpp" line="84"/>
        <source>Cannot downgrade wallet</source>
        <translation>无法降级钱包格式</translation>
    </message>
    <message>
        <location filename="../bitcoinstrings.cpp" line="27"/>
        <source>Add a node to connect to and attempt to keep the connection open</source>
        <translation>添加节点并与其保持连接</translation>
    </message>
    <message>
        <location filename="../bitcoinstrings.cpp" line="52"/>
        <source>Allow JSON-RPC connections from specified IP address</source>
        <translation>允许从指定IP接受到的JSON-RPC连接
</translation>
    </message>
    <message>
        <location filename="../bitcoinstrings.cpp" line="14"/>
        <source>Specify configuration file (default: bitcoin.conf)</source>
        <translation>指定配置文件 (默认为 bitcoin.conf)
</translation>
    </message>
    <message>
        <location filename="../bitcoinstrings.cpp" line="17"/>
        <source>Don&apos;t generate coins</source>
        <translation>不要生成货币
</translation>
    </message>
    <message>
        <location filename="../bitcoinstrings.cpp" line="18"/>
        <source>Start minimized</source>
        <translation>启动时最小化
</translation>
    </message>
    <message>
        <location filename="../bitcoinstrings.cpp" line="24"/>
        <source>Allow DNS lookups for addnode and connect</source>
        <translation>连接节点时允许DNS查找
</translation>
    </message>
    <message>
        <location filename="../bitcoinstrings.cpp" line="25"/>
        <source>Listen for connections on &lt;port&gt; (default: 8333 or testnet: 18333)</source>
        <translation>监听端口连接 &lt;port&gt; (缺省: 8333 or testnet: 18333)</translation>
    </message>
    <message>
        <location filename="../bitcoinstrings.cpp" line="26"/>
        <source>Maintain at most &lt;n&gt; connections to peers (default: 125)</source>
        <translation>最大连接数 &lt;n&gt;  (缺省: 125)</translation>
    </message>
    <message>
        <location filename="../bitcoinstrings.cpp" line="28"/>
        <source>Connect only to the specified node</source>
        <translation>只连接到指定节点
</translation>
    </message>
    <message>
        <location filename="../bitcoinstrings.cpp" line="30"/>
        <source>Accept connections from outside (default: 1)</source>
        <translation type="unfinished">接受来自外部的连接 (缺省: 1)</translation>
    </message>
    <message>
        <location filename="../bitcoinstrings.cpp" line="31"/>
        <source>Set language, for example &quot;de_DE&quot; (default: system locale)</source>
        <translation>设置语言, 例如 &quot;de_DE&quot; (缺省: 系统语言)</translation>
    </message>
    <message>
        <location filename="../bitcoinstrings.cpp" line="33"/>
        <source>Threshold for disconnecting misbehaving peers (default: 100)</source>
        <translation>Threshold for disconnecting misbehaving peers (缺省: 100)</translation>
    </message>
    <message>
        <location filename="../bitcoinstrings.cpp" line="34"/>
        <source>Number of seconds to keep misbehaving peers from reconnecting (default: 86400)</source>
        <translation>Number of seconds to keep misbehaving peers from reconnecting (缺省: 86400)</translation>
    </message>
    <message>
        <location filename="../bitcoinstrings.cpp" line="41"/>
        <source>Fee per KB to add to transactions you send</source>
        <translation>每发送1KB交易所需的费用</translation>
    </message>
    <message>
        <location filename="../bitcoinstrings.cpp" line="38"/>
        <source>Maximum per-connection send buffer, &lt;n&gt;*1000 bytes (default: 10000)</source>
        <translation>Maximum per-connection send buffer, &lt;n&gt;*1000 bytes (缺省: 10000)</translation>
    </message>
    <message>
        <location filename="../bitcoinstrings.cpp" line="39"/>
        <source>Use Universal Plug and Play to map the listening port (default: 1)</source>
        <translation type="unfinished">使用UPnp映射监听端口(缺省: 1)</translation>
    </message>
    <message>
        <location filename="../bitcoinstrings.cpp" line="40"/>
        <source>Use Universal Plug and Play to map the listening port (default: 0)</source>
        <translation type="unfinished">使用UPnp映射监听端口(缺省: 0)</translation>
    </message>
    <message>
        <location filename="../bitcoinstrings.cpp" line="43"/>
        <source>Run in the background as a daemon and accept commands</source>
        <translation>在后台运行并接受命令

</translation>
    </message>
    <message>
        <location filename="../bitcoinstrings.cpp" line="61"/>
        <source>How thorough the block verification is (0-6, default: 1)</source>
        <translation>需要几个确认 (0-6个, 缺省: 1个)</translation>
    </message>
    <message>
        <location filename="../bitcoinstrings.cpp" line="44"/>
        <source>Use the test network</source>
        <translation>使用测试网络
</translation>
    </message>
    <message>
        <location filename="../bitcoinstrings.cpp" line="45"/>
        <source>Output extra debugging information</source>
        <translation>输出调试信息</translation>
    </message>
    <message>
        <location filename="../bitcoinstrings.cpp" line="51"/>
        <source>Listen for JSON-RPC connections on &lt;port&gt; (default: 8332)</source>
        <translation>JSON-RPC连接监听&lt;端口&gt; (默认为 8332)
</translation>
    </message>
    <message>
        <location filename="../bitcoinstrings.cpp" line="71"/>
        <source>This help message</source>
        <translation>该帮助信息
</translation>
    </message>
    <message>
        <location filename="../bitcoinstrings.cpp" line="57"/>
        <source>Upgrade wallet to latest format</source>
        <translation>将钱包升级到最新的格式</translation>
    </message>
    <message>
        <location filename="../bitcoinstrings.cpp" line="65"/>
        <source>Use OpenSSL (https) for JSON-RPC connections</source>
        <translation>为 JSON-RPC 连接使用 OpenSSL (https)连接</translation>
    </message>
</context>
</TS><|MERGE_RESOLUTION|>--- conflicted
+++ resolved
@@ -212,7 +212,6 @@
         <translation>将关闭软件以完成加密过程。 请您谨记：钱包加密并不是万能的，电脑中毒，您的比特币还是有可能丢失。</translation>
     </message>
     <message>
-<<<<<<< HEAD
         <location filename="../askpassphrasedialog.cpp" line="102"/>
         <source>WARNING: If you encrypt your wallet and lose your passphrase, you will &lt;b&gt;LOSE ALL OF YOUR BITCOINS&lt;/b&gt;!
 Are you sure you wish to encrypt your wallet?</source>
@@ -223,11 +222,6 @@
         <location filename="../askpassphrasedialog.cpp" line="156"/>
         <source>Wallet decryption failed</source>
         <translation>钱包解密失败。</translation>
-=======
-        <location filename="../askpassphrasedialog.cpp" line="117"/>
-        <source>IMPORTANT: Any previous backups you have made of your wallet file should be replaced with the newly generated, encrypted wallet file. For security reasons, previous backups of the unencrypted wallet file will become useless as soon as you start using the new, encrypted wallet.</source>
-        <translation>重要提示：您以前备份的钱包文件应该替换成最新生成的加密钱包文件（重新备份）。从安全性上考虑，您以前备份的未加密的钱包文件，在您使用新的加密钱包后将无效，请重新备份。</translation>
->>>>>>> f9d1d138
     </message>
     <message>
         <location filename="../askpassphrasedialog.cpp" line="126"/>
@@ -255,7 +249,7 @@
     <message>
         <location filename="../askpassphrasedialog.cpp" line="117"/>
         <source>IMPORTANT: Any previous backups you have made of your wallet file should be replaced with the newly generated, encrypted wallet file. For security reasons, previous backups of the unencrypted wallet file will become useless as soon as you start using the new, encrypted wallet.</source>
-        <translation type="unfinished"></translation>
+        <translation>重要提示：您以前备份的钱包文件应该替换成最新生成的加密钱包文件（重新备份）。从安全性上考虑，您以前备份的未加密的钱包文件，在您使用新的加密钱包后将无效，请重新备份。</translation>
     </message>
     <message>
         <location filename="../askpassphrasedialog.cpp" line="134"/>
