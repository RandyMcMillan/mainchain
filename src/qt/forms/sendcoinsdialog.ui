--- conflicted
+++ resolved
@@ -768,11 +768,7 @@
              </font>
             </property>
             <property name="toolTip">
-<<<<<<< HEAD
-             <string>Using the fallbackfee can result in sending a transaction that will take several hours or days (or never) to confirm. Consider choosing your fee manually or wait until your have validated the complete chain.</string>
-=======
              <string>Using the fallbackfee can result in sending a transaction that will take several hours or days (or never) to confirm. Consider choosing your fee manually or wait until you have validated the complete chain.</string>
->>>>>>> 345d7dd8
             </property>
             <property name="text">
              <string>Warning: Fee estimation is currently not possible.</string>
@@ -1124,17 +1120,11 @@
            </item>
            <item>
             <widget class="QCheckBox" name="optInRBF">
-<<<<<<< HEAD
-=======
              <property name="text">
               <string>Enable Replace-By-Fee</string>
              </property>
->>>>>>> 345d7dd8
              <property name="toolTip">
               <string>With Replace-By-Fee (BIP-125) you can increase a transaction's fee after it is sent. Without this, a higher fee may be recommended to compensate for increased transaction delay risk.</string>
-             </property>
-             <property name="text">
-              <string>Request Replace-By-Fee</string>
              </property>
              <property name="text">
               <string>Request Replace-By-Fee</string>
